--- conflicted
+++ resolved
@@ -27,24 +27,16 @@
       screenOptions={({ route }) => ({
         headerShown: false,
         tabBarStyle: {
-<<<<<<< HEAD
-          backgroundColor: "#1A1A1A",
-          borderTopColor: "#2A2A2A",
-=======
+
           backgroundColor: 'rgba(26, 26, 26, 1)', // swap out later for transparent blur 
           borderTopColor: '#2A2A2A',
->>>>>>> 9905bdc9
           borderTopWidth: 1,
           paddingBottom: 10,
           height: 65,
         },
-<<<<<<< HEAD
-        tabBarActiveTintColor: "#00C6AE",
-        tabBarInactiveTintColor: "#8E8E8F",
-=======
+
         tabBarActiveTintColor: '#7257FF',
         tabBarInactiveTintColor: '#8E8E8F',
->>>>>>> 9905bdc9
         tabBarIcon: ({ focused, color, size }) => {
           let iconName;
           if (route.name === "DashboardTab") {
