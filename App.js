import React from "react";
import { View, Text, StyleSheet } from "react-native";
import { StatusBar } from "expo-status-bar";
import { Ionicons } from "@expo/vector-icons";
import Onboarding from "./pages/Onboarding.js";
import Login from "./pages/Login.js";
import Launch from "./pages/Launch.js";
import PopulateInfo from "./pages/PopulateInfo.js";
import Profile from "./pages/Profile.js";
import Start from "./pages/Start.js";
import Dashboard from "./pages/Dashboard.js";
import Signup from "./pages/Signup.js";
import UsersList from "./pages/UsersList.js";
import Search from "./pages/Search.js";
import SearchResults from "./pages/SearchResults.js";
import SessionDetailsPage from "./components/SessionDetailsPage.js";
import TutorProfile from "./pages/TutorProfile.js";
import MessagesList from "./pages/MessagesList";
import Conversation from "./pages/Conversation";
import "react-native-gesture-handler";
import { NavigationContainer } from "@react-navigation/native";
import { createStackNavigator } from "@react-navigation/stack";
import { createBottomTabNavigator } from "@react-navigation/bottom-tabs";
import NotesPage from "./pages/NotesPage.js";

const Stack = createStackNavigator();
const Tab = createBottomTabNavigator();

function MainTabs({ route }) {
  const { email, first_name, last_name, role_id, user_id } = route.params || {};

  return (
    <Tab.Navigator
      screenOptions={({ route }) => ({
        headerShown: false,
        tabBarStyle: {
          backgroundColor: "rgba(26, 26, 26, 1)", // swap out later for transparent blur
          borderTopColor: "#2A2A2A",
          borderTopWidth: 1,
          paddingBottom: 10,
          height: 65,
        },

        tabBarActiveTintColor: "#7257FF",
        tabBarInactiveTintColor: "#8E8E8F",
        tabBarIcon: ({ focused, color, size }) => {
          let iconName;
          if (route.name === "DashboardTab") {
            iconName = focused ? "home" : "home-outline";
          } else if (route.name === "SearchTab") {
            iconName = focused ? "search" : "search-outline";
          } else if (route.name === "ProfileTab") {
            iconName = focused ? "person" : "person-outline";
          } else if (route.name === "SettingsTab") {
            iconName = focused ? "settings" : "settings-outline";
          }
          return <Ionicons name={iconName} size={size} color={color} />;
        },
      })}>
      <Tab.Screen
        name="DashboardTab"
        component={Dashboard}
        initialParams={{ email, first_name, last_name, role_id, user_id }}
        options={{ tabBarLabel: "Home" }}
      />
      <Tab.Screen
        name="SearchTab"
        component={Search}
        options={{ tabBarLabel: "Search" }}
      />
      <Tab.Screen
        name="SettingsTab"
        initialParams={{ email, first_name, last_name, role_id, user_id }}
        component={Profile}
        options={{ tabBarLabel: "Settings" }}
      />
      {/* <Tab.Screen
        name="SettingsTab"
        component={Start}
        options={{ tabBarLabel: "Settings" }}
      /> */}
    </Tab.Navigator>
  );
}

// Root Stack for managing all navigation flows
export default function App() {
  return (
    <NavigationContainer>
      <Stack.Navigator screenOptions={{ headerShown: false }}>
        <Stack.Screen name="Onboarding" component={Onboarding} />
        <Stack.Screen name="SessionDetails" component={SessionDetailsPage} />
        <Stack.Screen name="Start" component={Start} />
        <Stack.Screen name="Login" component={Login} />
        <Stack.Screen name="Signup" component={Signup} />
        <Stack.Screen name="PopulateInfo" component={PopulateInfo} />
        <Stack.Screen name="Launch" component={Launch} />
        <Stack.Screen name="MainTabs" component={MainTabs} />
        <Stack.Screen name="SearchResults" component={SearchResults} />
        <Stack.Screen name="TutorProfile" component={TutorProfile} />
<<<<<<< HEAD

        <Stack.Screen name="NotesPage" component={NotesPage} /*options={{ title: 'Session Notes' }}*/ />
=======
        <Stack.Screen name="MessagesList" component={MessagesList} />
        <Stack.Screen name="Conversation" component={Conversation} />
>>>>>>> bd84ba48
      </Stack.Navigator>
      <StatusBar style="light" />
    </NavigationContainer>
  );
}

const styles = StyleSheet.create({
  container: {
    flex: 1,
    backgroundColor: "white",
    alignItems: "flex-start",
    justifyContent: "flex-start",
    paddingTop: 0,
  },
});<|MERGE_RESOLUTION|>--- conflicted
+++ resolved
@@ -98,13 +98,11 @@
         <Stack.Screen name="MainTabs" component={MainTabs} />
         <Stack.Screen name="SearchResults" component={SearchResults} />
         <Stack.Screen name="TutorProfile" component={TutorProfile} />
-<<<<<<< HEAD
 
         <Stack.Screen name="NotesPage" component={NotesPage} /*options={{ title: 'Session Notes' }}*/ />
-=======
+        
         <Stack.Screen name="MessagesList" component={MessagesList} />
         <Stack.Screen name="Conversation" component={Conversation} />
->>>>>>> bd84ba48
       </Stack.Navigator>
       <StatusBar style="light" />
     </NavigationContainer>
