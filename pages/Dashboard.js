--- conflicted
+++ resolved
@@ -34,27 +34,7 @@
   const [loading, setLoading] = useState(false);
   const [sessions, setSessions] = useState([]);
   const [error, setError] = useState(null);
-<<<<<<< HEAD
-  const [currentSessionIndex, setCurrentSessionIndex] = useState(0);
-  const [ countdown , setCountdown ] = useState('');
   const currentIndex = useSharedValue(0);
-
-  const incrementIndex = useCallback(() => {
-    if (currentIndex.value < sessions.length - 1) {
-      currentIndex.value = currentIndex.value + 1;
-      setCurrentSessionIndex(currentIndex.value);
-    }
-  }, [sessions.length]);
-
-  const decrementIndex = useCallback(() => {
-    if (currentIndex.value > 0) {
-      currentIndex.value = currentIndex.value - 1;
-      setCurrentSessionIndex(currentIndex.value);
-    }
-  }, []);
-=======
-  const currentIndex = useSharedValue(0);
->>>>>>> 2d14733f
 
   useEffect(() => {
     fetchSessions(role_id);
@@ -65,11 +45,7 @@
       setLoading(true);
       setError(null);
 
-<<<<<<< HEAD
-      const isStudent = true;
-=======
       const isStudent = true ; 
->>>>>>> 2d14733f
       
       console.log(`Fetching ${isStudent ? 'Student' : 'Tutor'} sessions for user ${user_id}`);
       
@@ -132,14 +108,8 @@
         <SessionsCarousel 
           sessions={sessions}
           loading={loading}
-<<<<<<< HEAD
-          incrementIndex={incrementIndex}
-          decrementIndex={decrementIndex}
-          currentIndex={currentIndex}
-=======
           currentIndex={currentIndex}
           // setCurrentIndex={setCurrentIndex}
->>>>>>> 2d14733f
         /> 
       </View>
 
@@ -152,14 +122,9 @@
         <View style={styles.buttonDiv}>
           <ButtonDiv 
             date='Wednesday'
-<<<<<<< HEAD
-            buttonText={loading ? 'Loading...' : currentSession?.session_date || 'No sessions'}
-            countDown="10 Minutes"
-=======
             buttonText={loading ? 'Loading...' : sessions[currentIndex.value]?.session_date || 'No sessions'} // 
             countDown="2 weeks" 
             
->>>>>>> 2d14733f
           />
           <View style={styles.horizontalContainer}>
             <ButtonDiv 
