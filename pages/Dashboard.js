<<<<<<< HEAD
import {
  View,
  Text,
  StyleSheet,
  TouchableOpacity,
  ScrollView,
  Alert,
} from "react-native";
import React, { useState, useEffect, useCallback } from "react";
import { useFocusEffect } from '@react-navigation/native';
import SessionsCarousel from "../components/SessionsCarousel.js";
import ButtonDiv from "../components/ButtonDiv.js";
import SessionDrawer from "../components/SessionDrawer.js";
import { supabase } from "../lib/supabase.js";
import { useSharedValue, useDerivedValue } from "react-native-reanimated";
import { Ionicons } from "@expo/vector-icons";

const Header = ({
  userName = "Username",
  greeting = "Good Morning!",
  navigation,
}) => {

  return (
    <View style={styles.headerContainer}>
      <View style={styles.leftContainer}>
        <View style={styles.avatarContainer}>
          <Text style={styles.avatarText}>{userName.charAt(0)}</Text>
          <View style={styles.onlineIndicator} />
        </View>
        <View style={styles.textContainer}>
          <Text style={styles.greeting}>{greeting}</Text>
          <Text style={styles.userName}>{userName}</Text>
        </View>
      </View>
  
        {/* Chat button */}
        <TouchableOpacity
          style={styles.messageButton}
          onPress={() => navigation.navigate("MessagesList")}>
          <Ionicons name="chatbubble-outline" size={24} color="white" />
        </TouchableOpacity>
      </View>
  );
};
export default function Dashboard({ navigation, route }) {
  const { email, first_name, last_name, role_id, user_id, bookingSuccess } = route.params;
  const [loading, setLoading] = useState(false);
  const [sessions, setSessions] = useState([]);
  const [error, setError] = useState(null);
  const currentIndex = useSharedValue(0);
  const [sessionVisible, setSessionVisible] = useState(false);

  const currentSession = useDerivedValue(() => {
    const index = Math.min(
      Math.max(Math.round(currentIndex.value), 0),
      sessions.length - 1
    );
    return sessions[index];
  });

  function handleVisibleSession() {
    navigation.navigate("SessionDetails", {
      session: currentSession.value,
    });
  }
  useFocusEffect(
    useCallback(() => {
      fetchSessions(role_id);
    }, [role_id])
  );

  useEffect(() => {
    if (bookingSuccess) {
      Alert.alert('Success', 'Your session has been successfully booked!');
    }
  }, [bookingSuccess]);

  async function fetchSessions(role_id) {
    try {
      setLoading(true);
      setError(null);

      const isStudent = role_id !== 1; // role_id 1 is for tutors (therfore !== 1 means student)

      const selectFields = `
        session_id, start_time, end_time, student_id, tutor_id, subject, session_date
      `;
      
      console.log(`Fetching ${isStudent ? 'Student' : 'Tutor'} sessions for user ${user_id}`);


      const filterColumn = isStudent ? 'student_id' : 'tutor_id';
      
      const { data, error } = await supabase
      .from('sessions')
      .select(selectFields)
      .eq(filterColumn, user_id);

      if (error) {
        console.error("Error fetching sessions:", error);
        setError(error.message);
        return;
      }

      if (data) {
        console.log("Sessions fetched successfully:", data);
        setSessions(data);
      } else {
        console.log("No sessions found");
        setSessions([]);
      }
    } catch (error) {
      console.error("Exception while fetching sessions:", error.message);
      setError(error.message);
    } finally {
      setLoading(false);
    }
  }

  const getGreeting = () => {
    const hour = new Date().getHours();
    if (hour < 12) return "Good Morning!";
    if (hour < 18) return "Good Afternoon!";
    return "Good Evening!";
  };

  return (
    <>
      <ScrollView
        contentContainerStyle={styles.container}
        overScrollMode="never"
        bounces={true}
        endFillColor="#131313"
        style={styles.scrollView}>
        <Header
          userName={first_name}
          greeting={getGreeting()}
          navigation={navigation}
        />
              <TouchableOpacity
                  style={styles.navigateToMessagesButton}
                  onPress={() => navigation.navigate('Messages', { user_id })}
              >
                  <Text style={styles.buttonText}>Go to Messages</Text>
              </TouchableOpacity>
        <View style={styles.textContainer}>
          <Text style={styles.sessionText}>Sessions</Text>
          {error && <Text style={styles.errorText}>Error: {error}</Text>}
        </View>

        <View style={styles.CarouselContainer}>
          <SessionsCarousel
            sessions={sessions}
            loading={loading}
            currentIndex={currentIndex}
            itemCallback={handleVisibleSession}
          />
        </View>

        <View style={styles.rowTwo}>
          <View style={styles.textContainer}>
            <Text style={styles.sessionText}>Details</Text>
          </View>
          <View style={styles.buttonDiv}>
            <ButtonDiv
              date="Wednesday"
              buttonText={
                loading
                  ? "Loading..."
                  : currentSession.value?.session_date || "No sessions"
              }
              countDown="2 weeks"
            />
            <View style={styles.horizontalContainer}>
              <ButtonDiv
                type="wide"
                loading={loading}
                data={currentSession.value}
              />
              <ButtonDiv
                type="wide"
                loading={loading}
                data={currentSession.value}
              />
            </View>
          </View>
        </View>
      </ScrollView>

      <SessionDrawer
        visible={sessionVisible}
        onClose={() => setSessionVisible(false)}
        session={currentSession}
        onUpdateTime={(type, newTime) => {
          console.log(type, newTime);
        }}
        onCancelSession={() => {
          console.log("Session cancelled");
        }}
      />
    </>
  );
}

const styles = StyleSheet.create({
  container: {
    flexGrow: 1,
    backgroundColor: "#131313",
  },
  scrollView: {
    backgroundColor: "#131313",
  },
  content: {
    flex: 1,
    alignItems: "center",
    justifyContent: "center",
    paddingHorizontal: 24,
  },
  emailText: {
    color: "#FFFFFF",
    fontSize: 16,
  },
  headerContainer: {
    flexDirection: "row",
    justifyContent: "space-between",
    alignItems: "center",
    padding: 16,
    backgroundColor: "#131313",
    paddingTop: 50,
  },
  leftContainer: {
    flexDirection: "row",
    alignItems: "center",
  },
  avatarContainer: {
    width: 40,
    height: 40,
    borderRadius: 20,
    backgroundColor: "#2A2A2A",
    justifyContent: "center",
    alignItems: "center",
    position: "relative",
  },
  avatarText: {
    color: "#FFFFFF",
    fontSize: 18,
    fontWeight: "600",
  },
  onlineIndicator: {
    width: 12,
    height: 12,
    borderRadius: 6,
    backgroundColor: "#00C6AE",
    position: "absolute",
    bottom: 0,
    right: 0,
    borderWidth: 2,
    borderColor: "#131313",
  },
  textContainer: {
    marginVertical: 8,
    paddingHorizontal: 16,
  },
  greeting: {
    color: "#FFFFFF",
    fontSize: 16,
    opacity: 0.9,
  },
  userName: {
    color: "#FFFFFF",
    fontSize: 16,
    fontWeight: "600",
  },
  settingsButton: {
    width: 40,
    height: 40,
    borderRadius: 20,
    backgroundColor: "#2A2A2A",
    justifyContent: "center",
    alignItems: "center",
  },
  settingsIcon: {
    width: 20,
    height: 20,
    justifyContent: "center",
    alignItems: "center",
  },
  gear: {
    width: 16,
    height: 16,
    borderRadius: 8,
    borderWidth: 2,
    borderColor: "#FFFFFF",
  },
  CarouselContainer: {
    paddingVertical: 16,
  },
  sessionText: {
    color: "white",
    fontSize: 20,
    fontWeight: "bold",
    marginBottom: 12,
  },
  errorText: {
    color: "#FF6B6B",
    fontSize: 14,
    marginTop: 4,
  },
  buttonText: {
    color: "#FFFFFF",
    fontSize: 18,
    fontWeight: "600",
    paddingBottom: 4,
  },
  badge: {
    flex: 1,
    flexDirection: "row",
    gap: 4,
    justifyContent: "center",
    alignItems: "center",
  },
  buttonDiv: {
    flex: 1,
    flexDirection: "column",
    gap: 8,
  },
  horizontalContainer: {
    flex: 1,
    flexDirection: "row",
    gap: 8,
    paddingHorizontal: 16,
    paddingBottom: 32,
  },
  rowTwo: {
    flex: 1,
  },
});
=======
import {
  View,
  Text,
  StyleSheet,
  TouchableOpacity,
  ScrollView,
  Alert,
} from "react-native";
import React, { useState, useEffect, useCallback } from "react";
import { useFocusEffect } from '@react-navigation/native';
import SessionsCarousel from "../components/SessionsCarousel.js";
import ButtonDiv from "../components/ButtonDiv.js";
import SessionDrawer from "../components/SessionDrawer.js";
import { supabase } from "../lib/supabase.js";
import { useSharedValue, useDerivedValue } from "react-native-reanimated";
import { Ionicons } from "@expo/vector-icons";

const Header = ({
  userName = "Username",
  greeting = "Good Morning!",
  navigation,
  user_id = user_id , 
}) => {

  return (
    <View style={styles.headerContainer}>
      <View style={styles.leftContainer}>
        <View style={styles.avatarContainer}>
          <Text style={styles.avatarText}>{userName.charAt(0)}</Text>
          <View style={styles.onlineIndicator} />
        </View>
        <View style={styles.textContainer}>
          <Text style={styles.greeting}>{greeting}</Text>
          <Text style={styles.userName}>{userName}</Text>
        </View>
      </View>
  
        {/* Chat button */}
        <TouchableOpacity
          style={styles.messageButton}
          onPress={() => navigation.navigate("Messages", { user_id })}
        >
          <Ionicons name="chatbubble-outline" size={24} color="white" />
</TouchableOpacity>
      </View>
  );
};
export default function Dashboard({ navigation, route }) {
  const { email, first_name, last_name, role_id, user_id, bookingSuccess } = route.params;
  const [loading, setLoading] = useState(false);
  const [sessions, setSessions] = useState([]);
  const [error, setError] = useState(null);
  const currentIndex = useSharedValue(0);
  const [sessionVisible, setSessionVisible] = useState(false);

  const currentSession = useDerivedValue(() => {
    const index = Math.min(
      Math.max(Math.round(currentIndex.value), 0),
      sessions.length - 1
    );
    return sessions[index];
  });

  function handleVisibleSession() {
    navigation.navigate("SessionDetails", {
      session: currentSession.value,
    });
  }
  useFocusEffect(
    useCallback(() => {
      fetchSessions(role_id);
    }, [role_id])
  );

  useEffect(() => {
    if (bookingSuccess) {
      Alert.alert('Success', 'Your session has been successfully booked!');
    }
  }, [bookingSuccess]);

  async function fetchSessions(role_id) {
    try {
      setLoading(true);
      setError(null);

      const isStudent = role_id !== 1; // role_id 1 is for tutors (therfore !== 1 means student)

      // Select based on the role that signed in
    const selectFields = isStudent 
    ? 'session_id, start_time, end_time, tutor_id, subject, session_date' 
    : 'session_id, start_time, end_time, student_id, subject, session_date';
      
      console.log(`Fetching ${isStudent ? 'Student' : 'Tutor'} sessions for user ${user_id}`);


      const filterColumn = isStudent ? 'student_id' : 'tutor_id';
      
      const { data, error } = await supabase
      .from('sessions')
      .select(selectFields)
      .eq(filterColumn, user_id);

      if (error) {
        console.error("Error fetching sessions:", error);
        setError(error.message);
        return;
      }

      if (data) {
        console.log("Sessions fetched successfully:", data);
        setSessions(data);
      } else {
        console.log("No sessions found");
        setSessions([]);
      }
    } catch (error) {
      console.error("Exception while fetching sessions:", error.message);
      setError(error.message);
    } finally {
      setLoading(false);
    }
  }

  const getGreeting = () => {
    const hour = new Date().getHours();
    if (hour < 12) return "Good Morning!";
    if (hour < 18) return "Good Afternoon!";
    return "Good Evening!";
  };

  return (
    // Check if role_id is 1 (tutor)
    // -------------------------- TUTOR DASHBOARD --------------------------
    role_id === 1 ? 
  <>
    <ScrollView
      contentContainerStyle={styles.container}
      overScrollMode="never"
      bounces={true}
      endFillColor="#131313"
      style={styles.scrollView}>
      <Header
        userName={first_name}
        greeting={getGreeting()}
        navigation={navigation}
        user_id={user_id}
      />
      <View style={styles.textContainer}>
        <Text style={styles.sessionText}>Sessions with Students</Text>
        {error && <Text style={styles.errorText}>Error: {error}</Text>}
      </View>

      <View style={styles.CarouselContainer}>
        <SessionsCarousel
          sessions={sessions}
          loading={loading}
          currentIndex={currentIndex}
          itemCallback={handleVisibleSession}
        />
      </View>

      <View style={styles.rowTwo}>
        <View style={styles.textContainer}>
          <Text style={styles.sessionText}>Details</Text>
        </View>
        <View style={styles.buttonDiv}>
          <ButtonDiv
            date="Wednesday"
            buttonText={
              loading
                ? "Loading..."
                : currentSession.value?.session_date || "No sessions"
            }
            countDown="2 weeks"
          />
          <View style={styles.horizontalContainer}>
            <ButtonDiv
              type="wide"
              loading={loading}
              data={currentSession.value}
            />
            <ButtonDiv
              type="wide"
              loading={loading}
              data={currentSession.value}
            />
          </View>
        </View>
      </View>
    </ScrollView>

    <SessionDrawer
      visible={sessionVisible}
      onClose={() => setSessionVisible(false)}
      session={currentSession}
      onUpdateTime={(type, newTime) => {
        console.log(type, newTime);
      }}
      onCancelSession={() => {
        console.log("Session cancelled");
      }}
    />
  </> : /* -------------------------- STUDENT DASHBOARD -------------------------- */ 
  <> 
      <ScrollView
        contentContainerStyle={styles.container}
        overScrollMode="never"
        bounces={true}
        endFillColor="#131313"
        style={styles.scrollView}>
        <Header
          userName={first_name}
          greeting={getGreeting()}
          navigation={navigation}
          user_id={user_id}
        />
        <View style={styles.textContainer}>
          <Text style={styles.sessionText}>Sessions with Tutors</Text>
          {error && <Text style={styles.errorText}>Error: {error}</Text>}
        </View>

        <View style={styles.CarouselContainer}>
          <SessionsCarousel
            sessions={sessions}
            loading={loading}
            currentIndex={currentIndex}
            itemCallback={handleVisibleSession}
          />
        </View>

        <View style={styles.rowTwo}>
          <View style={styles.textContainer}>
            <Text style={styles.sessionText}>Details</Text>
          </View>
          <View style={styles.buttonDiv}>
            <ButtonDiv
              date="Wednesday"
              buttonText={
                loading
                  ? "Loading..."
                  : currentSession.value?.session_date || "No sessions"
              }
              countDown="2 weeks"
            />
            <View style={styles.horizontalContainer}>
              <ButtonDiv
                type="wide"
                loading={loading}
                data={currentSession.value}
              />
              <ButtonDiv
                type="wide"
                loading={loading}
                data={currentSession.value}
              />
            </View>
          </View>
        </View>
      </ScrollView>

      <SessionDrawer
        visible={sessionVisible}
        onClose={() => setSessionVisible(false)}
        session={currentSession}
        onUpdateTime={(type, newTime) => {
          console.log(type, newTime);
        }}
        onCancelSession={() => {
          console.log("Session cancelled");
        }}
      />
    </>

    
  );
}

const styles = StyleSheet.create({
  container: {
    flexGrow: 1,
    backgroundColor: "#131313",
  },
  scrollView: {
    backgroundColor: "#131313",
  },
  content: {
    flex: 1,
    alignItems: "center",
    justifyContent: "center",
    paddingHorizontal: 24,
  },
  emailText: {
    color: "#FFFFFF",
    fontSize: 16,
  },
  headerContainer: {
    flexDirection: "row",
    justifyContent: "space-between",
    alignItems: "center",
    padding: 16,
    backgroundColor: "#131313",
    paddingTop: 50,
  },
  leftContainer: {
    flexDirection: "row",
    alignItems: "center",
  },
  avatarContainer: {
    width: 40,
    height: 40,
    borderRadius: 20,
    backgroundColor: "#2A2A2A",
    justifyContent: "center",
    alignItems: "center",
    position: "relative",
  },
  avatarText: {
    color: "#FFFFFF",
    fontSize: 18,
    fontWeight: "600",
  },
  onlineIndicator: {
    width: 12,
    height: 12,
    borderRadius: 6,
    backgroundColor: "#00C6AE",
    position: "absolute",
    bottom: 0,
    right: 0,
    borderWidth: 2,
    borderColor: "#131313",
  },
  textContainer: {
    marginVertical: 8,
    paddingHorizontal: 16,
  },
  greeting: {
    color: "#FFFFFF",
    fontSize: 16,
    opacity: 0.9,
  },
  userName: {
    color: "#FFFFFF",
    fontSize: 16,
    fontWeight: "600",
  },
  settingsButton: {
    width: 40,
    height: 40,
    borderRadius: 20,
    backgroundColor: "#2A2A2A",
    justifyContent: "center",
    alignItems: "center",
  },
  settingsIcon: {
    width: 20,
    height: 20,
    justifyContent: "center",
    alignItems: "center",
  },
  gear: {
    width: 16,
    height: 16,
    borderRadius: 8,
    borderWidth: 2,
    borderColor: "#FFFFFF",
  },
  CarouselContainer: {
    paddingVertical: 16,
  },
  sessionText: {
    color: "white",
    fontSize: 20,
    fontWeight: "bold",
    marginBottom: 12,
  },
  errorText: {
    color: "#FF6B6B",
    fontSize: 14,
    marginTop: 4,
  },
  buttonText: {
    color: "#FFFFFF",
    fontSize: 18,
    fontWeight: "600",
    paddingBottom: 4,
  },
  badge: {
    flex: 1,
    flexDirection: "row",
    gap: 4,
    justifyContent: "center",
    alignItems: "center",
  },
  buttonDiv: {
    flex: 1,
    flexDirection: "column",
    gap: 8,
  },
  horizontalContainer: {
    flex: 1,
    flexDirection: "row",
    gap: 8,
    paddingHorizontal: 16,
    paddingBottom: 32,
  },
  rowTwo: {
    flex: 1,
  },
});
>>>>>>> 9911b532
<|MERGE_RESOLUTION|>--- conflicted
+++ resolved
@@ -1,343 +1,3 @@
-<<<<<<< HEAD
-import {
-  View,
-  Text,
-  StyleSheet,
-  TouchableOpacity,
-  ScrollView,
-  Alert,
-} from "react-native";
-import React, { useState, useEffect, useCallback } from "react";
-import { useFocusEffect } from '@react-navigation/native';
-import SessionsCarousel from "../components/SessionsCarousel.js";
-import ButtonDiv from "../components/ButtonDiv.js";
-import SessionDrawer from "../components/SessionDrawer.js";
-import { supabase } from "../lib/supabase.js";
-import { useSharedValue, useDerivedValue } from "react-native-reanimated";
-import { Ionicons } from "@expo/vector-icons";
-
-const Header = ({
-  userName = "Username",
-  greeting = "Good Morning!",
-  navigation,
-}) => {
-
-  return (
-    <View style={styles.headerContainer}>
-      <View style={styles.leftContainer}>
-        <View style={styles.avatarContainer}>
-          <Text style={styles.avatarText}>{userName.charAt(0)}</Text>
-          <View style={styles.onlineIndicator} />
-        </View>
-        <View style={styles.textContainer}>
-          <Text style={styles.greeting}>{greeting}</Text>
-          <Text style={styles.userName}>{userName}</Text>
-        </View>
-      </View>
-  
-        {/* Chat button */}
-        <TouchableOpacity
-          style={styles.messageButton}
-          onPress={() => navigation.navigate("MessagesList")}>
-          <Ionicons name="chatbubble-outline" size={24} color="white" />
-        </TouchableOpacity>
-      </View>
-  );
-};
-export default function Dashboard({ navigation, route }) {
-  const { email, first_name, last_name, role_id, user_id, bookingSuccess } = route.params;
-  const [loading, setLoading] = useState(false);
-  const [sessions, setSessions] = useState([]);
-  const [error, setError] = useState(null);
-  const currentIndex = useSharedValue(0);
-  const [sessionVisible, setSessionVisible] = useState(false);
-
-  const currentSession = useDerivedValue(() => {
-    const index = Math.min(
-      Math.max(Math.round(currentIndex.value), 0),
-      sessions.length - 1
-    );
-    return sessions[index];
-  });
-
-  function handleVisibleSession() {
-    navigation.navigate("SessionDetails", {
-      session: currentSession.value,
-    });
-  }
-  useFocusEffect(
-    useCallback(() => {
-      fetchSessions(role_id);
-    }, [role_id])
-  );
-
-  useEffect(() => {
-    if (bookingSuccess) {
-      Alert.alert('Success', 'Your session has been successfully booked!');
-    }
-  }, [bookingSuccess]);
-
-  async function fetchSessions(role_id) {
-    try {
-      setLoading(true);
-      setError(null);
-
-      const isStudent = role_id !== 1; // role_id 1 is for tutors (therfore !== 1 means student)
-
-      const selectFields = `
-        session_id, start_time, end_time, student_id, tutor_id, subject, session_date
-      `;
-      
-      console.log(`Fetching ${isStudent ? 'Student' : 'Tutor'} sessions for user ${user_id}`);
-
-
-      const filterColumn = isStudent ? 'student_id' : 'tutor_id';
-      
-      const { data, error } = await supabase
-      .from('sessions')
-      .select(selectFields)
-      .eq(filterColumn, user_id);
-
-      if (error) {
-        console.error("Error fetching sessions:", error);
-        setError(error.message);
-        return;
-      }
-
-      if (data) {
-        console.log("Sessions fetched successfully:", data);
-        setSessions(data);
-      } else {
-        console.log("No sessions found");
-        setSessions([]);
-      }
-    } catch (error) {
-      console.error("Exception while fetching sessions:", error.message);
-      setError(error.message);
-    } finally {
-      setLoading(false);
-    }
-  }
-
-  const getGreeting = () => {
-    const hour = new Date().getHours();
-    if (hour < 12) return "Good Morning!";
-    if (hour < 18) return "Good Afternoon!";
-    return "Good Evening!";
-  };
-
-  return (
-    <>
-      <ScrollView
-        contentContainerStyle={styles.container}
-        overScrollMode="never"
-        bounces={true}
-        endFillColor="#131313"
-        style={styles.scrollView}>
-        <Header
-          userName={first_name}
-          greeting={getGreeting()}
-          navigation={navigation}
-        />
-              <TouchableOpacity
-                  style={styles.navigateToMessagesButton}
-                  onPress={() => navigation.navigate('Messages', { user_id })}
-              >
-                  <Text style={styles.buttonText}>Go to Messages</Text>
-              </TouchableOpacity>
-        <View style={styles.textContainer}>
-          <Text style={styles.sessionText}>Sessions</Text>
-          {error && <Text style={styles.errorText}>Error: {error}</Text>}
-        </View>
-
-        <View style={styles.CarouselContainer}>
-          <SessionsCarousel
-            sessions={sessions}
-            loading={loading}
-            currentIndex={currentIndex}
-            itemCallback={handleVisibleSession}
-          />
-        </View>
-
-        <View style={styles.rowTwo}>
-          <View style={styles.textContainer}>
-            <Text style={styles.sessionText}>Details</Text>
-          </View>
-          <View style={styles.buttonDiv}>
-            <ButtonDiv
-              date="Wednesday"
-              buttonText={
-                loading
-                  ? "Loading..."
-                  : currentSession.value?.session_date || "No sessions"
-              }
-              countDown="2 weeks"
-            />
-            <View style={styles.horizontalContainer}>
-              <ButtonDiv
-                type="wide"
-                loading={loading}
-                data={currentSession.value}
-              />
-              <ButtonDiv
-                type="wide"
-                loading={loading}
-                data={currentSession.value}
-              />
-            </View>
-          </View>
-        </View>
-      </ScrollView>
-
-      <SessionDrawer
-        visible={sessionVisible}
-        onClose={() => setSessionVisible(false)}
-        session={currentSession}
-        onUpdateTime={(type, newTime) => {
-          console.log(type, newTime);
-        }}
-        onCancelSession={() => {
-          console.log("Session cancelled");
-        }}
-      />
-    </>
-  );
-}
-
-const styles = StyleSheet.create({
-  container: {
-    flexGrow: 1,
-    backgroundColor: "#131313",
-  },
-  scrollView: {
-    backgroundColor: "#131313",
-  },
-  content: {
-    flex: 1,
-    alignItems: "center",
-    justifyContent: "center",
-    paddingHorizontal: 24,
-  },
-  emailText: {
-    color: "#FFFFFF",
-    fontSize: 16,
-  },
-  headerContainer: {
-    flexDirection: "row",
-    justifyContent: "space-between",
-    alignItems: "center",
-    padding: 16,
-    backgroundColor: "#131313",
-    paddingTop: 50,
-  },
-  leftContainer: {
-    flexDirection: "row",
-    alignItems: "center",
-  },
-  avatarContainer: {
-    width: 40,
-    height: 40,
-    borderRadius: 20,
-    backgroundColor: "#2A2A2A",
-    justifyContent: "center",
-    alignItems: "center",
-    position: "relative",
-  },
-  avatarText: {
-    color: "#FFFFFF",
-    fontSize: 18,
-    fontWeight: "600",
-  },
-  onlineIndicator: {
-    width: 12,
-    height: 12,
-    borderRadius: 6,
-    backgroundColor: "#00C6AE",
-    position: "absolute",
-    bottom: 0,
-    right: 0,
-    borderWidth: 2,
-    borderColor: "#131313",
-  },
-  textContainer: {
-    marginVertical: 8,
-    paddingHorizontal: 16,
-  },
-  greeting: {
-    color: "#FFFFFF",
-    fontSize: 16,
-    opacity: 0.9,
-  },
-  userName: {
-    color: "#FFFFFF",
-    fontSize: 16,
-    fontWeight: "600",
-  },
-  settingsButton: {
-    width: 40,
-    height: 40,
-    borderRadius: 20,
-    backgroundColor: "#2A2A2A",
-    justifyContent: "center",
-    alignItems: "center",
-  },
-  settingsIcon: {
-    width: 20,
-    height: 20,
-    justifyContent: "center",
-    alignItems: "center",
-  },
-  gear: {
-    width: 16,
-    height: 16,
-    borderRadius: 8,
-    borderWidth: 2,
-    borderColor: "#FFFFFF",
-  },
-  CarouselContainer: {
-    paddingVertical: 16,
-  },
-  sessionText: {
-    color: "white",
-    fontSize: 20,
-    fontWeight: "bold",
-    marginBottom: 12,
-  },
-  errorText: {
-    color: "#FF6B6B",
-    fontSize: 14,
-    marginTop: 4,
-  },
-  buttonText: {
-    color: "#FFFFFF",
-    fontSize: 18,
-    fontWeight: "600",
-    paddingBottom: 4,
-  },
-  badge: {
-    flex: 1,
-    flexDirection: "row",
-    gap: 4,
-    justifyContent: "center",
-    alignItems: "center",
-  },
-  buttonDiv: {
-    flex: 1,
-    flexDirection: "column",
-    gap: 8,
-  },
-  horizontalContainer: {
-    flex: 1,
-    flexDirection: "row",
-    gap: 8,
-    paddingHorizontal: 16,
-    paddingBottom: 32,
-  },
-  rowTwo: {
-    flex: 1,
-  },
-});
-=======
 import {
   View,
   Text,
@@ -425,10 +85,9 @@
 
       const isStudent = role_id !== 1; // role_id 1 is for tutors (therfore !== 1 means student)
 
-      // Select based on the role that signed in
-    const selectFields = isStudent 
-    ? 'session_id, start_time, end_time, tutor_id, subject, session_date' 
-    : 'session_id, start_time, end_time, student_id, subject, session_date';
+      const selectFields = `
+        session_id, start_time, end_time, student_id, tutor_id, subject, session_date
+      `;
       
       console.log(`Fetching ${isStudent ? 'Student' : 'Tutor'} sessions for user ${user_id}`);
 
@@ -747,5 +406,4 @@
   rowTwo: {
     flex: 1,
   },
-});
->>>>>>> 9911b532
+});